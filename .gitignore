--- conflicted
+++ resolved
@@ -1,7 +1,4 @@
 model
-<<<<<<< HEAD
-.node/
-=======
 .next
 node_modules
->>>>>>> 825ae4e0
+.node